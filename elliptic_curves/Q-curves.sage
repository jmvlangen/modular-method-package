--- conflicted
+++ resolved
@@ -1154,49 +1154,7 @@
         def c_err(sigma, tau):
             return US(self.c(sigma, tau) / self.c_splitting_map(sigma, tau))
         alpha = function_with_coboundary(G, US, c_err)
-<<<<<<< HEAD
         gamma = hilbert90(K, alpha)
-=======
-        gamma = 0
-        while gamma == 0:
-            x = K.random_element()
-            gamma = sum(s(x) / K(alpha(s))^2 for s in G)
-
-        # Minimizing gamma in some sense
-        I = product(P^(floor(e/2)) for P, e in K.ideal(gamma).factor())
-        J = (CG(I)^(-1)).ideal()
-        gamma2 = ((J*I).gens_reduced()[0])^2  # Most of the square part of gamma
-        gamma = gamma / gamma2
-        gamma *= gamma.denominator() # Make kind of integral
-        # Find biggest u s.t. u^k divides the n-k'th coefficient of the minimal polynomial of gamma
-        cn = gamma.minpoly().list()
-        cn.reverse() # Decreasing order
-        n = lcm(i for i in range(1,len(cn)) if cn[i] != 0)
-        un = gcd(cn[i]^(n/i) for i in range(1,len(cn)) if cn[i] != 0)
-        u = product(x^floor(e/n) for x,e in un.factor())
-        gamma = gamma / u # Minimal polynomial has smallest possible integers!
-
-        # Updating alpha to fit the new gamma
-        @cached_function(key=lambda s: (str(s), s.parent().number_field()))
-        def alpha(s):
-            s = galois_field_change(s, gamma.parent());
-            return sqrt(s(gamma) / gamma)
-        # Check to make sure everything is still good (computationally intensive, maybe remove?)
-        def c_check(s, t):
-            return QQ(alpha(s) * s(alpha(t)) / alpha(s*t) / c_err(s,t))
-        def convert(a):
-            if a == 1:
-                return [0]
-            elif a == -1:
-                return [1]
-            else:
-                raise ValueError("%s is not 1 or -1"%a)
-        try:
-            alpha_check = function_with_coboundary(G, (1, [-1], [2], convert), c_check)
-        except ArithmeticError:
-            raise ValueError("Something went terribly wrong!")
-
->>>>>>> 22a665e7
         return self.twist(gamma)
 
     def complete_definition_twist(self, roots):
